"""EXPERIMENTAL:

Load most events into warehouse for internal reporting purposes.  This
combines segment events and tracking log events, and defines a common
(wide) representation for all events to share, sparsely.  Requires
definition of a Record enumerating these columns, and also a mapping
from event values to column values.

"""
import datetime
import logging

import ciso8601
import dateutil
import luigi
from luigi.configuration import get_config
import luigi.task
from luigi.date_interval import DateInterval
import pytz
import ua_parser
import user_agents

from edx.analytics.tasks.common.mapreduce import MultiOutputMapReduceJobTask, MapReduceJobTaskMixin
from edx.analytics.tasks.common.pathutil import EventLogSelectionMixin, EventLogSelectionDownstreamMixin
from edx.analytics.tasks.common.vertica_load import VerticaCopyTask, VerticaCopyTaskMixin, SchemaManagementTask
from edx.analytics.tasks.util import eventlog
from edx.analytics.tasks.util.hive import (
    WarehouseMixin, BareHiveTableTask, HivePartitionTask, HivePartition
)
from edx.analytics.tasks.util.obfuscate_util import backslash_encode_value
from edx.analytics.tasks.util.record import SparseRecord, StringField, DateField, IntegerField, FloatField, BooleanField
from edx.analytics.tasks.util.url import ExternalURL, url_path_join

log = logging.getLogger(__name__)

VERSION = '0.2.3'

EVENT_TABLE_NAME = 'event_records'


class EventRecord(SparseRecord):
    """Represents an event, either a tracking log event or segment event."""

    # Metadata:
    version = StringField(length=20, nullable=False, description='blah.')
    input_file = StringField(length=255, nullable=True, description='blah.')
    # hash_id = StringField(length=255, nullable=False, description='blah.')

    # Globals:
    project = StringField(length=255, nullable=False, description='blah.')
    event_type = StringField(length=255, nullable=False, description='The type of event.  Example: video_play.')
    event_source = StringField(length=255, nullable=False, description='blah.')
    event_category = StringField(length=255, nullable=True, description='blah.')

    # TODO: decide what type 'timestamp' should be.
    # Also make entries required (not nullable), once we have confidence.
    timestamp = StringField(length=255, nullable=True, description='Timestamp when event was emitted.')
    received_at = StringField(length=255, nullable=True, description='Timestamp when event was received.')
    # TODO: figure out why these have errors, and then make DateField.
    date = StringField(length=255, nullable=False, description='The learner interacted with the entity on this date.')

    # Common (but optional) values:
    accept_language = StringField(length=255, nullable=True, description='')
    agent = StringField(length=1023, nullable=True, description='')
    # 'agent' string gets parsed into the following:
    agent_type = StringField(length=20, nullable=True, description='')
    agent_device_name = StringField(length=100, nullable=True, description='', truncate=True)
    agent_os = StringField(length=100, nullable=True, description='')
    agent_browser = StringField(length=100, nullable=True, description='')
    # agent_touch_capable = BooleanField(nullable=True, description='')
    agent_touch_capable = StringField(length=10, nullable=True, description='')

    host = StringField(length=80, nullable=True, description='')
    # TODO: geolocate ip to find country or more specific information?
    ip = StringField(length=64, nullable=True, description='')
    # name: not really used yet?
    page = StringField(length=1024, nullable=True, description='')
    referer = StringField(length=2047, nullable=True, description='')
    session = StringField(length=255, nullable=True, description='')
    username = StringField(length=50, nullable=True, description='Learner\'s username.')

    # Common (but optional) context values:
    # We exclude course_user_tags, as it's a set of key-value pairs that affords no stable naming scheme.
    # TODO:  decide how to deal with redundant data.  Shouldn't be specifying "context_" here,
    # since that doesn't generalize to segment data at all.
    context_course_id = StringField(length=255, nullable=True, description='Id of course.')
    context_org_id = StringField(length=255, nullable=True, description='Id of organization, as used in course_id.')
    context_path = StringField(length=1024, nullable=True, description='')
    context_user_id = StringField(length=255, nullable=True, description='')
    context_module_display_name = StringField(length=255, nullable=True, description='')
    context_module_usage_key = StringField(length=255, nullable=True, description='')
    context_module_original_usage_key = StringField(length=255, nullable=True, description='')
    context_module_original_usage_version = StringField(length=255, nullable=True, description='')
    # course_user_tags	object
    # application	object:  explicitly extracted to 'app_name', 'app_version'.
    # client	object
    context_component = StringField(length=255, nullable=True, description='')  # string
    context_mode = StringField(length=255, nullable=True, description='')  # string

    # This is handled for tracking logs by writing to received_at explicitly.
    # context_received_at = StringField(length=255, nullable=True, description='')  # number

    # Per-event values:
    # entity_type = StringField(length=10, nullable=True, description='Category of entity that the learner interacted'
    # ' with. Example: "video".')
    # entity_id = StringField(length=255, nullable=True, description='A unique identifier for the entity within the'
    # ' course that the learner interacted with.')

    add_method = StringField(length=255, nullable=True, description='')  # string
    # added	list
    allowance_key = StringField(length=255, nullable=True, description='')  # string
    allowance_user_id = StringField(length=255, nullable=True, description='')  # number
    allowance_value = StringField(length=255, nullable=True, description='')  # string
    amount = StringField(length=255, nullable=True, description='')  # string
    anonymous = StringField(length=255, nullable=True, description='')  # Boolean
    anonymous_to_peers = StringField(length=255, nullable=True, description='')  # Boolean
    answer = StringField(length=255, nullable=True, description='')  # integer
    # answer	object
    answers = StringField(length=255, nullable=True, description='')  # string
    # answers	object
    attempt_allowed_time_limit_mins = StringField(length=255, nullable=True, description='')  # number
    attempt_code = StringField(length=255, nullable=True, description='')  # string
    attempt_completed_at = StringField(length=255, nullable=True, description='')  # datetime
    attempt_event_elapsed_time_secs = StringField(length=255, nullable=True, description='')  # number
    attempt_id = StringField(length=255, nullable=True, description='')  # number
    attempt_number = StringField(length=255, nullable=True, description='')  # number
    attempt_started_at = StringField(length=255, nullable=True, description='')  # datetime
    attempt_status = StringField(length=255, nullable=True, description='')  # string
    attempt_user_id = StringField(length=255, nullable=True, description='')  # number
    attempts = StringField(length=255, nullable=True, description='')  # use int
    body = StringField(length=2047, nullable=True, description='')  # string
    bookmark_id = StringField(length=255, nullable=True, description='')  # string
    bookmarks_count = StringField(length=255, nullable=True, description='')  # integer
    bumper_id = StringField(length=255, nullable=True, description='')  # string
    casesensitive = StringField(length=255, nullable=True, description='')  # Boolean
    category = StringField(length=255, nullable=True, description='')  # number
    category_id = StringField(length=255, nullable=True, description='')  # string
    category_name = StringField(length=255, nullable=True, description='')  # string
    certificate_id = StringField(length=255, nullable=True, description='')  # string
    certificate_url = StringField(length=255, nullable=True, description='')  # string
    chapter = StringField(length=255, nullable=True, description='')  # string: pdf
    chapter_title = StringField(length=255, nullable=True, description='')  # string
    child_id = StringField(length=255, nullable=True, description='')  # string
    choice = StringField(length=255, nullable=True, description='')  # string: poll
    # choice_all	array
    # choices	object
    code = StringField(length=255, nullable=True, description='')  # string: video
    cohort_id = StringField(length=255, nullable=True, description='')  # number:  cohort
    cohort_name = StringField(length=255, nullable=True, description='')  # string
    commentable_id = StringField(length=255, nullable=True, description='')  # string: forums
    component_type = StringField(length=255, nullable=True, description='')  # string
    component_usage_id = StringField(length=255, nullable=True, description='')  # string
    content = StringField(length=255, nullable=True, description='')  # string
    # correct_map	object
    corrected_text = StringField(length=255, nullable=True, description='')  # forum search
    # corrections	object
    correctness = StringField(length=255, nullable=True, description='')  # Boolean
    course = StringField(length=255, nullable=True, description='')  # string
    course_id = StringField(length=255, nullable=True, description='')  # enrollment, certs
    created_at = StringField(length=255, nullable=True, description='')  # datetime
    # "current_time" is a SQL function name/alias, so we need to use something different here.
    # We will instead map it to "currenttime", which will receive values from "current_time" and "currentTime".
    currenttime = StringField(length=255, nullable=True, description='')  # float/int/str:  video
    current_slide = StringField(length=255, nullable=True, description='')  # number
    current_tab = StringField(length=255, nullable=True, description='')  # integer
    current_url = StringField(length=255, nullable=True, description='')  # string
    direction = StringField(length=255, nullable=True, description='')  # pdf
    discussion_id = StringField(length=255, nullable=True, description='')  # discussion.id forum
    displayed_in = StringField(length=255, nullable=True, description='')  # googlecomponent
    done = StringField(length=255, nullable=True, description='')  # Boolean
    duration = StringField(length=255, nullable=True, description='')  # int: videobumper
    enrollment_mode = StringField(length=255, nullable=True, description='')  # certs
    event = StringField(length=255, nullable=True, description='')  # string
    event_name = StringField(length=255, nullable=True, description='')  # string
    exam_content_id = StringField(length=255, nullable=True, description='')  # string
    exam_default_time_limit_mins = StringField(length=255, nullable=True, description='')  # number
    exam_id = StringField(length=255, nullable=True, description='')  # number
    exam_is_active = StringField(length=255, nullable=True, description='')  # Boolean
    exam_is_practice_exam = StringField(length=255, nullable=True, description='')  # Boolean
    exam_is_proctored = StringField(length=255, nullable=True, description='')  # Boolean
    exam_name = StringField(length=255, nullable=True, description='')  # string
    exploration_id = StringField(length=255, nullable=True, description='')  # string
    exploration_version = StringField(length=255, nullable=True, description='')  # string
    failure = StringField(length=255, nullable=True, description='')  # string
    feedback = StringField(length=2047, nullable=True, description='')  # string
    feedback_text = StringField(length=2047, nullable=True, description='')  # string
    field = StringField(length=255, nullable=True, description='')  # team
    fileName = StringField(length=255, nullable=True, description='')  # string
    fileSize = StringField(length=255, nullable=True, description='')  # number
    fileType = StringField(length=255, nullable=True, description='')  # string
    findprevious = StringField(length=255, nullable=True, description='')  # Boolean
    generation_mode = StringField(length=255, nullable=True, description='')  # cert
    grade = StringField(length=255, nullable=True, description='')  # float/int:  problem_check
    group_id = StringField(length=255, nullable=True, description='')  # int:  forum
    group_name = StringField(length=255, nullable=True, description='')  # user_to_partition
    highlightall = StringField(length=255, nullable=True, description='')  # highlightAll: Boolean
    highlighted_content = StringField(length=255, nullable=True, description='')  # string
    hint_index = StringField(length=255, nullable=True, description='')  # number
    hint_label = StringField(length=255, nullable=True, description='')  # string
    hint_len = StringField(length=255, nullable=True, description='')  # number
    hint_text = StringField(length=2047, nullable=True, description='')  # string
    # hints	array
    host_component_id = StringField(length=255, nullable=True, description='')  # string
    id = StringField(length=255, nullable=True, description='')  # string: video, forum
    input = StringField(length=255, nullable=True, description='')  # integer
    instructor = StringField(length=255, nullable=True, description='')
    is_correct = StringField(length=255, nullable=True, description='')  # Boolean
    is_correct_location = StringField(length=255, nullable=True, description='')  # Boolean
    item_id = StringField(length=255, nullable=True, description='')  # integer, string
    letter_grade = StringField(length=64, nullable=True)
    list_type = StringField(length=255, nullable=True, description='')  # string
    location = StringField(length=255, nullable=True, description='')  # library
    manually = StringField(length=255, nullable=True, description='')  # Boolean
    max_count = StringField(length=255, nullable=True, description='')  # int:  library
    max_grade = StringField(length=255, nullable=True, description='')  # int:  problem_check
    mode = StringField(length=255, nullable=True, description='')  # enrollment
    module_id = StringField(length=255, nullable=True, description='')  # hint
    name = StringField(length=255, nullable=True, description='')  # pdf
    # NEW is a keyword in SQL on Vertica, so use different name here.
    new_value = StringField(length=2047, nullable=True, description='')  # int: seq, str: book, team, settings
    new_score = StringField(length=255, nullable=True, description='')  # number
    new_speed = StringField(length=255, nullable=True, description='')  # video
    # new_state	object
    new_state_name = StringField(length=255, nullable=True, description='')  # string
    new_time = StringField(length=255, nullable=True, description='')  # float/int:  video
    new_total = StringField(length=255, nullable=True, description='')  # number
    note_id = StringField(length=255, nullable=True, description='')  # string
    note_text = StringField(length=255, nullable=True, description='')  # string
    # notes	array
    number_of_results = StringField(length=255, nullable=True, description='')  # integer, number

    # Not documented, but used by problembuilder:
    num_attempts = StringField(length=255, nullable=True, description='')  # int:  problem_builder

    # OLD is a keyword in SQL on Vertica, so use different name here.
    old_value = StringField(length=2047, nullable=True, description='')  # int: seq, str: book, team, settings
    old_attempts = StringField(length=255, nullable=True, description='')  # string
    old_note_text = StringField(length=255, nullable=True, description='')  # string
    old_speed = StringField(length=255, nullable=True, description='')  # video
    # old_state	object
    old_state_name = StringField(length=255, nullable=True, description='')  # string
    # old_tags	array of strings
    old_time = StringField(length=255, nullable=True, description='')  # number
    # options	array
    # options	object
    options_followed = StringField(length=255, nullable=True, description='')  # options.followed:  boolean
    # options_selected	object
    orig_score = StringField(length=255, nullable=True, description='')  # number
    orig_total = StringField(length=255, nullable=True, description='')  # number
    page = StringField(length=1023, nullable=True, description='')  # int/str:  forum, pdf
    page_name = StringField(length=255, nullable=True, description='')  # string
    page_number = StringField(length=255, nullable=True, description='')  # integer
    page_size = StringField(length=255, nullable=True, description='')  # integer
    partition_id = StringField(length=255, nullable=True, description='')  # number
    partition_name = StringField(length=255, nullable=True, description='')  # string
    percent_grade = FloatField(nullable=True)
    # parts: [criterion, option, feedback]	array
    previous_cohort_id = StringField(length=255, nullable=True, description='')  # int:  cohort
    previous_cohort_name = StringField(length=255, nullable=True, description='')  # cohort
    previous_count = StringField(length=255, nullable=True, description='')  # int:  lib
    problem = StringField(length=255, nullable=True, description='')  # show/reset/rescore
    problem_id = StringField(length=255, nullable=True, description='')  # capa
    problem_part_id = StringField(length=255, nullable=True, description='')  # hint
    query = StringField(length=255, nullable=True, description='')  # forum, pdf
    question_type = StringField(length=255, nullable=True, description='')  # hint
    rationale = StringField(length=1023, nullable=True, description='')  # string
    reason = StringField(length=255, nullable=True, description='')  # string
    remove_method = StringField(length=255, nullable=True, description='')  # string
    # removed	list
    report_type = StringField(length=255, nullable=True, description='')  # string
    report_url = StringField(length=255, nullable=True, description='')  # string
    requested_skip_interval = StringField(length=255, nullable=True, description='')  # number
    requesting_staff_id = StringField(length=255, nullable=True, description='')  # string
    requesting_student_id = StringField(length=255, nullable=True, description='')  # string
    response_id = StringField(length=255, nullable=True, description='')  # response.id:  forum
    # result	list
    review_attempt_code = StringField(length=255, nullable=True, description='')  # string
    review_status = StringField(length=255, nullable=True, description='')  # string
    review_video_url = StringField(length=255, nullable=True, description='')  # string
    # rubric	object
    # saved_response	object
    score_type = StringField(length=255, nullable=True, description='')  # string
    scored_at = StringField(length=255, nullable=True, description='')  # datetime
    scorer_id = StringField(length=255, nullable=True, description='')  # string
    search_string = StringField(length=255, nullable=True, description='')  # string
    search_text = StringField(length=255, nullable=True, description='')  # team
    selection = StringField(length=255, nullable=True, description='')  # number
    slide = StringField(length=255, nullable=True, description='')  # number
    # Not listed or attested:     seek_type = StringField(length=255, nullable=True, description='')  # video
    social_network = StringField(length=255, nullable=True, description='')  # certificate
    source_url = StringField(length=255, nullable=True, description='')  # string
    # state	object
    status = StringField(length=255, nullable=True, description='')  # status
    student = StringField(length=255, nullable=True, description='')  # reset/delete/rescore
    # student_answer	array
    # submission	object
    submission_returned_uuid = StringField(length=255, nullable=True, description='')  # string
    submission_uuid = StringField(length=255, nullable=True, description='')  # string
    submitted_at = StringField(length=255, nullable=True, description='')  # datetime
    success = StringField(length=255, nullable=True, description='')  # problem_check
    tab_count = StringField(length=255, nullable=True, description='')  # integer
    # tags	array of strings
    target_name = StringField(length=255, nullable=True, description='')  # string
    target_tab = StringField(length=255, nullable=True, description='')  # integer
    target_url = StringField(length=255, nullable=True, description='')  # string
    target_username = StringField(length=255, nullable=True, description='')  # string
    team_id = StringField(length=255, nullable=True, description='')  # team, forum
    thread_type = StringField(length=255, nullable=True, description='')  # forum
    title = StringField(length=1023, nullable=True, description='')  # forum, segment
    thumbnail_title = StringField(length=255, nullable=True, description='')  # string
    topic_id = StringField(length=255, nullable=True, description='')  # team
    total_results = StringField(length=255, nullable=True, description='')  # int: forum
    total_slides = StringField(length=255, nullable=True, description='')  # number
    trigger_type = StringField(length=255, nullable=True, description='')  # string
    truncated = StringField(length=255, nullable=True, description='')  # bool:  forum
    # truncated	array
    # truncated	array of strings
    type = StringField(length=255, nullable=True, description='')  # video, book
    undo_vote = StringField(length=255, nullable=True, description='')  # Boolean
    url_name = StringField(length=255, nullable=True, description='')  # poll/survey
    url = StringField(length=2047, nullable=True, description='')  # forum, googlecomponent, segment
    # USER is a keyword in SQL on Vertica, so use different name here.
    event_user = StringField(length=255, nullable=True, description='')  # string
    # user_course_roles	array
    # user_forums_roles	array
    user_id = StringField(length=255, nullable=True, description='')  # int: enrollment, cohort, etc.
    # event_username is mapped from root.event.username, to keep separate from root.username.
    event_username = StringField(length=255, nullable=True, description='')  # add/remove forum
    value = StringField(length=255, nullable=True, description='')  # number
    view = StringField(length=255, nullable=True, description='')  # string
    vote_value = StringField(length=255, nullable=True, description='')  # string
    widget_placement = StringField(length=255, nullable=True, description='')  # string

    # Stuff from segment:
    channel = StringField(length=255, nullable=True, description='')
    anonymous_id = StringField(length=255, nullable=True, description='')
    path = StringField(length=2047, nullable=True, description='')
    referrer = StringField(length=8191, nullable=True, description='')
    search = StringField(length=2047, nullable=True, description='')
    # title and url already exist
    variationname = StringField(length=255, nullable=True, description='')
    variationid = StringField(length=255, nullable=True, description='')
    experimentid = StringField(length=255, nullable=True, description='')
    experimentname = StringField(length=255, nullable=True, description='')
    category = StringField(length=255, nullable=True, description='')
    label = StringField(length=511, nullable=True, description='')
    display_name = StringField(length=255, nullable=True, description='')
    client_id = StringField(length=255, nullable=True, description='')
    locale = StringField(length=255, nullable=True, description='')
    timezone = StringField(length=255, nullable=True, description='')
    app_name = StringField(length=255, nullable=True, description='')
    app_version = StringField(length=255, nullable=True, description='')
    os_name = StringField(length=255, nullable=True, description='')
    os_version = StringField(length=255, nullable=True, description='')
    device_manufacturer = StringField(length=255, nullable=True, description='')
    device_model = StringField(length=255, nullable=True, description='')
    network_carrier = StringField(length=255, nullable=True, description='')
    action = StringField(length=255, nullable=True, description='')
    screen_width = StringField(length=255, nullable=True, description='')
    screen_height = StringField(length=255, nullable=True, description='')
    campaign_source = StringField(length=255, nullable=True, description='')
    campaign_medium = StringField(length=255, nullable=True, description='')
    campaign_content = StringField(length=255, nullable=True, description='')
    campaign_name = StringField(length=255, nullable=True, description='')


class EventRecordDownstreamMixin(WarehouseMixin, MapReduceJobTaskMixin):

    events_list_file_path = luigi.Parameter(default=None)


class EventRecordDataDownstreamMixin(EventRecordDownstreamMixin):

    """Common parameters and base classes used to pass parameters through the event record workflow."""

    # Required parameter
    # date = luigi.DateParameter(
    #     description='Upper bound date for the end of the interval to analyze. Data produced before 00:00 on this'
    #                 ' date will be analyzed. This workflow is intended to run nightly and this parameter is intended'
    #                 ' to be set to "today\'s" date, so that all of yesterday\'s data is included and none of today\'s.'
    # )
    #
    # # Override superclass to disable this parameter
    # interval = None
    output_root = luigi.Parameter()


class BaseEventRecordDataTask(EventRecordDataDownstreamMixin, MultiOutputMapReduceJobTask):
    """Base class for loading EventRecords from different sources."""

    # Create a DateField object to help with converting date_string
    # values for assignment to DateField objects.
    date_field_for_converting = DateField()

    # This is a placeholder.  It is expected to be overridden in derived classes.
    counter_category_name = 'Event Record Exports'

    # def __init__(self, *args, **kwargs):
    #     super(BaseEventRecordDataTask, self).__init__(*args, **kwargs)
    #
    #     self.interval = luigi.date_interval.Date.from_date(self.date)

    # TODO: maintain support for info about events.  We may need something similar to identify events
    # that should -- or should not -- be included in the event dump.

    def requires_local(self):
        if self.events_list_file_path is not None:
            return ExternalURL(url=self.events_list_file_path)
        else:
            return []

    def init_local(self):
        super(BaseEventRecordDataTask, self).init_local()
        if self.events_list_file_path is None:
            self.known_events = {}
        else:
            self.known_events = self.parse_events_list_file()

    def parse_events_list_file(self):
        """Read and parse the known events list file and populate it in a dictionary."""
        parsed_events = {}
        with self.input_local().open() as f_in:
            lines = f_in.readlines()
            for line in lines:
                if not line.startswith('#') and len(line.split("\t")) is 3:
                    parts = line.rstrip('\n').split("\t")
                    parsed_events[(parts[1], parts[2])] = parts[0]
        return parsed_events

    def multi_output_reducer(self, _key, values, output_file):
        """
        Write values to the appropriate file as determined by the key.
        """
        for value in values:
            # Assume that the value is a dict containing the relevant sparse data,
            # either raw or encoded in a json string.
            # Either that, or we could ship the original event as a json string,
            # or ship the resulting sparse record as a tuple.
            # It should be a pretty arbitrary decision, since it all needs
            # to be done, and it's just a question where to do it.
            # For now, keep this simple, and assume it's tupled already.
            output_file.write(value)
            output_file.write('\n')
            # WARNING: This line ensures that Hadoop knows that our process is not sitting in an infinite loop.
            # Do not remove it.
            self.incr_counter(self.counter_category_name, 'Raw Bytes Written', len(value) + 1)

    def output_path_for_key(self, key):
        """
        Output based on date and something else.  What else?  Type?

        Mix them together by date, but identify with different files for each project/environment.

        Output is in the form {warehouse_path}/event_records/dt={CCYY-MM-DD}/{project}.tsv
        """
        # If we're only running now with a specific date, then there
        # is no reason to sort by date_received.
        date_received, project = key

        # return url_path_join(
        #     self.output_root,
        #     'event_records',
        #     'dt={date}'.format(date=date_received),
        #     '{project}.tsv'.format(project=project),
        # )
        return url_path_join(
            self.output_root,
            'event_records',
            'dt={date}'.format(date=date_received),
            '{project}.tsv'.format(project=project),
        )

    def extra_modules(self):
        return [pytz, ua_parser, user_agents, dateutil]

    def normalize_time(self, event_time):
        """
        Convert time string to ISO-8601 format in UTC timezone.

        Returns None if string representation cannot be parsed.
        """
        datetime = ciso8601.parse_datetime(event_time)
        if datetime:
            return datetime.astimezone(pytz.utc).isoformat()
        else:
            return None

    def extended_normalize_time(self, event_time):
        """
        Convert time string to ISO-8601 format in UTC timezone.

        Returns None if string representation cannot be parsed.
        """
        datetime = dateutil.parser.parse(event_time)
        if datetime:
            return datetime.astimezone(pytz.utc).isoformat()
        else:
            return None

    def convert_date(self, date_string):
        """Converts date from string format to date object, for use by DateField."""
        if date_string:
            try:
                # TODO: for now, return as a string.
                # When actually supporting DateField, then switch back to date.
                # ciso8601.parse_datetime(ts).astimezone(pytz.utc).date().isoformat()
                return self.date_field_for_converting.deserialize_from_string(date_string).isoformat()
            except ValueError:
                self.incr_counter(self.counter_category_name, 'Cannot convert to date', 1)
                # Don't bother to make sure we return a good value
                # within the interval, so we can find the output for
                # debugging.  Should not be necessary, as this is only
                # used for the column value, not the partitioning.
                return u"BAD: {}".format(date_string)
                # return self.lower_bound_date_string
        else:
            self.incr_counter(self.counter_category_name, 'Missing date', 1)
            return date_string

    def _canonicalize_user_agent(self, agent):
        """
        There is a lot of variety in the user agent field that is hard for humans to parse, so we canonicalize
        the user agent to extract the information we're looking for.
        Args:
            agent: an agent string.
        Returns:
            a dictionary of information about the user agent.
        """
        agent_dict = {}

        try:
            user_agent = user_agents.parse(agent)
        except Exception:  # If the user agent can't be parsed, just drop the agent data on the floor since it's of no use to us.
            self.incr_counter(self.counter_category_name, 'Quality Unparseable agent', 1)
            return agent_dict

        device_type = ''  # It is possible that the user agent isn't any of the below.
        if user_agent.is_mobile:
            device_type = "mobile"
        elif user_agent.is_tablet:
            device_type = "tablet"
        elif user_agent.is_pc:
            device_type = "desktop"
        elif user_agent.is_bot:
            device_type = "bot"

        if device_type:
            agent_dict['type'] = device_type
            agent_dict['device_name'] = user_agent.device.family
            agent_dict['os'] = user_agent.os.family
            agent_dict['browser'] = user_agent.browser.family
            agent_dict['touch_capable'] = unicode(user_agent.is_touch_capable)
        else:
            self.incr_counter(self.counter_category_name, 'Quality Unrecognized agent type', 1)

        return agent_dict

    def add_agent_info(self, event_dict, agent):
        if agent:
            agent_dict = self._canonicalize_user_agent(agent)
            for key in agent_dict.keys():
                new_key = u"agent_{}".format(key)
                event_dict[new_key] = agent_dict[key]

    def _add_event_entry(self, event_dict, event_record_key, event_record_field, label, obj):
        if isinstance(event_record_field, StringField):
            if obj is None:
                # TODO: this should really check to see if the record_field is nullable.
                value = None
            else:
                value = backslash_encode_value(unicode(obj))
                # Avoid validation errors later due to length by truncating here.
                field_length = event_record_field.length
                value_length = len(value)
                # TODO: This implies that field_length is at least 4.
                if value_length > field_length:
                    log.error("Record value length (%d) exceeds max length (%d) for field %s: %r", value_length, field_length, event_record_key, value)
                    value = u"{}...".format(value[:field_length - 4])
                    self.incr_counter(self.counter_category_name, 'Quality Truncated string value', 1)
            event_dict[event_record_key] = value
        elif isinstance(event_record_field, IntegerField):
            try:
                event_dict[event_record_key] = int(obj)
            except ValueError:
                log.error('Unable to cast value to int for %s: %r', label, obj)
        elif isinstance(event_record_field, BooleanField):
            try:
                event_dict[event_record_key] = bool(obj)
            except ValueError:
                log.error('Unable to cast value to bool for %s: %r', label, obj)
        elif isinstance(event_record_field, FloatField):
            try:
                event_dict[event_record_key] = float(obj)
            except ValueError:
                log.error('Unable to cast value to float for %s: %r', label, obj)
        else:
            event_dict[event_record_key] = obj

    def _add_event_info_recurse(self, event_dict, event_mapping, obj, label):
        if obj is None:
            pass
        elif isinstance(obj, dict):
            for key in obj.keys():
                new_value = obj.get(key)
                # Normalize labels to be all lower-case, since all field (column) names are lowercased.
                new_label = u"{}.{}".format(label, key.lower())
                self._add_event_info_recurse(event_dict, event_mapping, new_value, new_label)
        elif isinstance(obj, list):
            # We will not output any values that are stored in lists.
            pass
        else:
            # We assume it's a single object, and look it up now.
            if label in event_mapping:
                event_record_key, event_record_field = event_mapping[label]
                self._add_event_entry(event_dict, event_record_key, event_record_field, label, obj)

    def add_event_info(self, event_dict, event_mapping, event):
        self._add_event_info_recurse(event_dict, event_mapping, event, 'root')

    def add_calculated_event_entry(self, event_dict, event_record_key, obj):
        """Use this to explicitly add calculated entry values."""
        event_record_field = EventRecord.get_fields()[event_record_key]
        label = event_record_key
        self._add_event_entry(event_dict, event_record_key, event_record_field, label, obj)


class TrackingEventRecordDataTask(EventLogSelectionMixin, BaseEventRecordDataTask):
    """Task to compute event_type and event_source values being encountered on each day in a given time interval."""

    # Override superclass to disable this parameter
    #interval = None
    event_mapping = None
    PROJECT_NAME = 'tracking_prod'

    counter_category_name = 'Tracking Event Exports'

    def get_event_emission_time(self, event):
        return super(TrackingEventRecordDataTask, self).get_event_time(event)

    def get_event_arrival_time(self, event):
        try:
            return event['context']['received_at']
        except KeyError:
            return self.get_event_emission_time(event)

    def get_event_time(self, event):
        # Some events may emitted and stored for quite some time before actually being entered into the tracking logs.
        # The primary cause of this is mobile devices that go offline for a significant period of time. They will store
        # events locally and then when connectivity is restored transmit them to the server. We log the time that they
        # were received by the server and use that to batch them into exports since it is much simpler than trying to
        # inject them into past exports.
        return self.get_event_arrival_time(event)

    def get_event_mapping(self):
        """Return dictionary of event attributes to the output keys they map to."""
        if self.event_mapping is None:
            self.event_mapping = {}
            fields = EventRecord.get_fields()
            field_keys = fields.keys()
            for field_key in field_keys:
                field_tuple = (field_key, fields[field_key])

                def add_event_mapping_entry(source_key):
                    self.event_mapping[source_key] = field_tuple
                # Most common is to map first-level entries in event data directly.
                # Skip values that are explicitly set:
                if field_key in ['version', 'input_file', 'project', 'event_type', 'event_source', 'context_course_id', 'username']:
                    pass
                # Skip values that are explicitly calculated rather than copied:
                elif field_key.startswith('agent_') or field_key in ['event_category', 'timestamp', 'received_at', 'date']:
                    pass
                # Handle special-cases:
                elif field_key == "currenttime":
                    # Collapse values from either form into a single column.  No event should have both,
                    # though there are event_types that have used both at different times.
                    add_event_mapping_entry('root.event.currenttime')
                    add_event_mapping_entry('root.event.current_time')
                elif field_key in ['discussion_id', 'response_id', 'options_followed']:
                    add_event_mapping_entry(u"root.event.{}".format(field_key.replace('_', '.')))
                elif field_key in ['app_name', 'app_version']:
                    add_event_mapping_entry(u"root.context.application.{}".format(field_key[len('app_'):]))
                elif field_key == "old_value":
                    add_event_mapping_entry('root.event.old')
                elif field_key == "new_value":
                    add_event_mapping_entry('root.event.new')
                # Map values that are top-level:
                elif field_key in ['host', 'ip', 'page', 'referer', 'session', 'agent', 'accept_language']:
                    add_event_mapping_entry(u"root.{}".format(field_key))
                elif field_key.startswith('context_module_'):
                    add_event_mapping_entry(u"root.context.module.{}".format(field_key[15:]))
                elif field_key.startswith('context_'):
                    add_event_mapping_entry(u"root.context.{}".format(field_key[8:]))
                elif field_key in ['event_user', 'event_username']:
                    add_event_mapping_entry(u"root.event.{}".format(field_key[6:]))
                else:
                    add_event_mapping_entry(u"root.event.{}".format(field_key))

        return self.event_mapping

    def mapper(self, line):
        event, date_received = self.get_event_and_date_string(line) or (None, None)
        if event is None:
            return
        self.incr_counter(self.counter_category_name, 'Inputs with Dates', 1)

        event_type = event.get('event_type')
        if event_type is None:
            self.incr_counter(self.counter_category_name, 'Discard Missing Event Type', 1)
            return

        # Ignore events that begin with a slash (i.e. implicit events).
        if event_type.startswith('/'):
            self.incr_counter(self.counter_category_name, 'Discard Implicit Events', 1)
            return

        username = event.get('username', '').strip()
        # if not username:
        #   return

        course_id = eventlog.get_course_id(event)
        # if not course_id:
        #   return

        event_data = eventlog.get_event_data(event)
        if event_data is None:
            self.incr_counter(self.counter_category_name, 'Discard Missing Event Data', 1)
            return
        # Put the fixed value back, so it can be properly mapped.
        event['event'] = event_data

        event_source = event.get('event_source')
        if event_source is None:
            self.incr_counter(self.counter_category_name, 'Discard Missing Event Source', 1)
            return

        if (event_source, event_type) in self.known_events:
            event_category = self.known_events[(event_source, event_type)]
        else:
            event_category = 'unknown'

        project_name = self.PROJECT_NAME

        event_dict = {'version': VERSION}

        self.add_calculated_event_entry(event_dict, 'input_file', self.get_map_input_file())
        self.add_calculated_event_entry(event_dict, 'project', project_name)
        self.add_calculated_event_entry(event_dict, 'event_type', event_type)
        self.add_calculated_event_entry(event_dict, 'event_source', event_source)
        self.add_calculated_event_entry(event_dict, 'event_category', event_category)
        self.add_calculated_event_entry(event_dict, 'timestamp', self.get_event_emission_time(event))
        self.add_calculated_event_entry(event_dict, 'received_at', self.get_event_arrival_time(event))
        self.add_calculated_event_entry(event_dict, 'date', self.convert_date(date_received))

        self.add_calculated_event_entry(event_dict, 'context_course_id', course_id)
        self.add_calculated_event_entry(event_dict, 'username', username)

        self.add_agent_info(event_dict, event.get('agent'))
        event_mapping = self.get_event_mapping()
        self.add_event_info(event_dict, event_mapping, event)

        record = EventRecord(**event_dict)

        key = (date_received, project_name)

        self.incr_counter(self.counter_category_name, 'Output From Mapper', 1)

        # Convert to form for output by reducer here,
        # so that reducer doesn't do any conversion.
        # yield key, record.to_string_tuple()
        yield key, record.to_separated_values()


class SegmentEventLogSelectionDownstreamMixin(EventLogSelectionDownstreamMixin):
    """Defines parameters for passing upstream to tasks that use SegmentEventLogSelectionMixin."""

    source = luigi.Parameter(
        is_list=True,
        config_path={'section': 'segment-logs', 'name': 'source'},
        description='A URL to a path that contains log files that contain the events. (e.g., s3://my_bucket/foo/).   Segment-logs',
    )
    pattern = luigi.Parameter(
        is_list=True,
        config_path={'section': 'segment-logs', 'name': 'pattern'},
        description='A regex with a named capture group for the date or timestamp that approximates the date that the events '
        'within were emitted. Note that the search interval is expanded, so events don\'t have to be in exactly '
        'the right file in order for them to be processed.  Segment-logs',
    )


class SegmentEventLogSelectionMixin(SegmentEventLogSelectionDownstreamMixin, EventLogSelectionMixin):
    pass


class SegmentEventRecordDataTask(SegmentEventLogSelectionMixin, BaseEventRecordDataTask):
    """Task to compute event_type and event_source values being encountered on each day in a given time interval."""

    # Override superclass to disable this parameter
    #interval = None

    # Project information, pulled from config file.
    project_names = {}
    config = None

    event_mapping = None

    counter_category_name = 'Segment Event Exports'

    def _get_project_name(self, project_id):
        if project_id not in self.project_names:
            if self.config is None:
                self.config = get_config()
            section_name = 'segment:' + project_id
            project_name = self.config.get(section_name, 'project_name', None)
            self.project_names[project_id] = project_name
        return self.project_names[project_id]

    def _get_time_from_segment_event(self, event, key):
        try:
            event_time = event[key]
            event_time = self.normalize_time(event_time)
            if event_time is None:
                # Try again, with a more powerful (and more flexible) parser.
                try:
                    event_time = self.extended_normalize_time(event[key])
                    if event_time is None:
                        log.error("Really unparseable %s time from event: %r", key, event)
                        self.incr_counter(self.counter_category_name, 'Quality Unparseable {} Time Field'.format(key), 1)
                    else:
                        # Log this for now, until we have confidence this is reasonable.
                        log.warning("Parsable unparseable type for %s time in event: %r", key, event)
                        self.incr_counter(self.counter_category_name, 'Quality Parsable unparseable for {} Time Field'.format(key), 1)
                except Exception:
                    log.error("Unparseable %s time from event: %r", key, event)
                    self.incr_counter(self.counter_category_name, 'Quality Unparseable {} Time Field'.format(key), 1)
            return event_time
        except KeyError:
            log.error("Missing %s time from event: %r", key, event)
            self.incr_counter(self.counter_category_name, 'Quality Missing {} Time Field'.format(key), 1)
            return None
        except TypeError:
            log.error("Bad type for %s time in event: %r", key, event)
            self.incr_counter(self.counter_category_name, 'Quality Bad type for {} Time Field'.format(key), 1)
            return None
        except UnicodeEncodeError:
            # This is more specific than ValueError, so it is processed first.
            log.error("Bad encoding for %s time in event: %r", key, event)
            self.incr_counter(self.counter_category_name, 'Quality Bad encoding for {} Time Field'.format(key), 1)
            return None
        except ValueError:
            # Try again, with a more powerful (and more flexible) parser.
            try:
                event_time = self.extended_normalize_time(event[key])
                if event_time is None:
                    log.error("Unparseable %s time from event: %r", key, event)
                    self.incr_counter(self.counter_category_name, 'Quality Unparseable {} Time Field'.format(key), 1)
                else:
                    # Log this for now, until we have confidence this is reasonable.
                    log.warning("Parsable bad value for %s time in event: %r", key, event)
                    self.incr_counter(self.counter_category_name, 'Quality Parsable bad value for {} Time Field'.format(key), 1)
                return event_time
            except Exception:
                log.error("Bad value for %s time in event: %r", key, event)
                self.incr_counter(self.counter_category_name, 'Quality Bad value for {} Time Field'.format(key), 1)
            return None

    def get_event_arrival_time(self, event):
<<<<<<< HEAD
        result = None
        try:
            result = self._get_time_from_segment_event(event, 'receivedAt')
        except KeyError:
            result = self._get_time_from_segment_event(event, 'requestTime')
            self.incr_counter(self.counter_category_name, 'Supplementing requestTime for receivedAt', 1)
        return result

=======
        try:
            if 'receivedAt' in event:
                return self._get_time_from_segment_event(event, 'receivedAt')

            if 'requestTime' in event:
                self.incr_counter(self.counter_category_name, 'Supplementing requestTime for receivedAt', 1)
                return self._get_time_from_segment_event(event, 'requestTime')

            self.incr_counter(self.counter_category_name, 'Neither receivedAt nor requestTime present', 1)
            log.error("Missing event arrival time in event '%r'", event)

        except KeyError:
            return None

        return None
>>>>>>> 617630bd


    def get_event_emission_time(self, event):
        return self._get_time_from_segment_event(event, 'sentAt')

    def get_event_time(self, event):
        """
        Returns time information from event if present, else returns None.

        Overrides base class implementation to get correct timestamp
        used by get_event_and_date_string(line).

        """
        # TODO: clarify which value should be used.
        # "originalTimestamp" is almost "sentAt".  "timestamp" is
        # almost "receivedAt".  Order is (probably)
        # "originalTimestamp" < "sentAt" < "timestamp" < "receivedAt".
        return self.get_event_arrival_time(event)

    def get_event_mapping(self):
        """Return dictionary of event attributes to the output keys they map to."""
        if self.event_mapping is None:
            self.event_mapping = {}
            fields = EventRecord.get_fields()
            field_keys = fields.keys()
            for field_key in field_keys:
                field_tuple = (field_key, fields[field_key])

                def add_event_mapping_entry(source_key):
                    self.event_mapping[source_key] = field_tuple

                # Most common is to map first-level entries in event data directly.
                # Skip values that are explicitly set:
                if field_key in ['version', 'input_file', 'project', 'event_type', 'event_source']:
                    pass
                # Skip values that are explicitly calculated rather than copied:
                elif field_key.startswith('agent_') or field_key in ['event_category', 'timestamp', 'received_at', 'date']:
                    pass
                # Map values that are top-level:
                elif field_key in ['channel']:
                    add_event_mapping_entry(u"root.{}".format(field_key))
                elif field_key in ['anonymous_id']:
                    add_event_mapping_entry(u"root.context.anonymousid")
                    add_event_mapping_entry("root.anonymousid")
                elif field_key in ['agent']:
                    add_event_mapping_entry(u"root.context.useragent")
                    add_event_mapping_entry(u"root.properties.context.agent")
                elif field_key in ['course_id']:
                    # This is sometimes a course, but not always.
                    # add_event_mapping_entry(u"root.properties.label")
                    add_event_mapping_entry(u"root.properties.courseid")
                    add_event_mapping_entry(u"root.properties.course_id")
                    add_event_mapping_entry(u"root.properties.course")
                elif field_key in ['username']:
                    add_event_mapping_entry(u"root.traits.username")
                    add_event_mapping_entry(u"root.properties.context.{}".format(field_key))
                elif field_key in ['client_id', 'host', 'session', 'referer']:
                    add_event_mapping_entry(u"root.properties.context.{}".format(field_key))
                elif field_key in ['user_id']:
                    add_event_mapping_entry(u"root.context.user_id")
                    # I think this is more often a username than an id.
                    # TODO: figure it out later...  Exception is type=page,
                    # for which it's an id?  No, that's not consistent,
                    # even for the same projectId.  We may need more complicated
                    # logic to help sort that out (more) consistently.
                    add_event_mapping_entry(u"root.userid")
                elif field_key in [
                        'os_name', 'os_version', 'app_name', 'app_version', 'device_manufacturer',
                        'device_model', 'network_carrier', 'screen_width', 'screen_height',
                        'campaign_source', 'campaign_medium', 'campaign_content', 'campaign_name'
                ]:
                    add_event_mapping_entry(u"root.context.{}".format(field_key.replace('_', '.')))
                elif field_key in ['action']:
                    add_event_mapping_entry(u"root.properties.{}".format(field_key))
                elif field_key in ['locale', 'ip', 'timezone']:
                    add_event_mapping_entry(u"root.context.{}".format(field_key))
                    add_event_mapping_entry(u"root.properties.context.{}".format(field_key))
                elif field_key in ['path', 'referrer', 'search', 'title', 'url', 'variationname', 'variationid', 'experimentid', 'experimentname', 'category', 'label', 'display_name']:
                    add_event_mapping_entry(u"root.properties.{}".format(field_key))
                    add_event_mapping_entry(u"root.context.page.{}".format(field_key))
                    add_event_mapping_entry(u"root.properties.context.page.{}".format(field_key))
                else:
                    pass

        return self.event_mapping

    def mapper(self, line):
        self.incr_counter(self.counter_category_name, 'Inputs', 1)

        value = self.get_event_and_date_string(line)
        if value is None:
            return
        event, date_received = value
        self.incr_counter(self.counter_category_name, 'Inputs with Dates', 1)

        segment_type = event.get('type')
        if segment_type is None:
            segment_type = event.get('action').lower()

        self.incr_counter(self.counter_category_name, u'Subset Type {}'.format(segment_type), 1)

        channel = event.get('channel')
        self.incr_counter(self.counter_category_name, u'Subset Channel {}'.format(channel), 1)

        if segment_type == 'track':
            event_type = event.get('event')

            if event_type is None or date_received is None:
                # Ignore if any of the keys is None
                self.incr_counter(self.counter_category_name, 'Discard Tracking with missing type', 1)
                return

            if event_type.startswith('/'):
                # Ignore events that begin with a slash.  How many?
                self.incr_counter(self.counter_category_name, 'Discard Tracking with implicit type', 1)
                return

            # Not all 'track' events have event_source information.  In particular, edx.bi.XX events.
            # Their 'properties' lack any 'context', having only label and category.

            event_properties = event.get('properties', {})
            if event_properties is None:
                event_properties = {}

            event_category = event_properties.get('category')
            if channel == 'server':
                event_properties_context = event_properties.get('context', {})
                if event_properties_context is None:
                    event_properties_context = {}

                event_source = event_properties_context.get('event_source')

                if event_source is None:
                    event_source = 'track-server'
                elif (event_source, event_type) in self.known_events:
                    event_category = self.known_events[(event_source, event_type)]
                self.incr_counter(self.counter_category_name, 'Subset Type track And Channel server', 1)
            else:
                # expect that channel is 'client'.
                event_source = channel
                self.incr_counter(self.counter_category_name, 'Subset Type track And Channel Not server', 1)

        else:
            # type is 'page' or 'identify' or 'screen'
            event_category = segment_type
            event_type = segment_type
            event_source = channel

        project_id = event.get('projectId')
        project_name = self._get_project_name(project_id) or project_id

        self.incr_counter(self.counter_category_name, u'Subset Project {}'.format(project_name), 1)

        event_dict = {'version': VERSION}
        self.add_calculated_event_entry(event_dict, 'input_file', self.get_map_input_file())
        self.add_calculated_event_entry(event_dict, 'project', project_name)
        self.add_calculated_event_entry(event_dict, 'event_type', event_type)
        self.add_calculated_event_entry(event_dict, 'event_source', event_source)
        self.add_calculated_event_entry(event_dict, 'event_category', event_category)
        self.add_calculated_event_entry(event_dict, 'timestamp', self.get_event_emission_time(event))
        self.add_calculated_event_entry(event_dict, 'received_at', self.get_event_arrival_time(event))
        self.add_calculated_event_entry(event_dict, 'date', self.convert_date(date_received))

        if event_dict.get("event_type") is None:
            self.incr_counter(self.counter_category_name, 'Dropping due to missing event_type field', 1)
            return

        event_context = event.get('context', {})
        if event_context is None:
            event_context = {}

        self.add_agent_info(event_dict, event_context.get('userAgent'))

        event_properties = event.get('properties', {})
        if event_properties is None:
            event_properties = {}

        event_properties_context = event_properties.get('context', {})
        if event_properties_context is None:
            event_properties_context = {}

        self.add_agent_info(event_dict, event_properties_context.get('agent'))

        event_mapping = self.get_event_mapping()
        self.add_event_info(event_dict, event_mapping, event)

        record = EventRecord(**event_dict)
        key = (date_received, project_name)

        self.incr_counter(self.counter_category_name, 'Output From Mapper', 1)

        # Convert to form for output by reducer here,
        # so that reducer doesn't do any conversion.
        # yield key, record.to_string_tuple()
        yield key, record.to_separated_values()


class GeneralEventRecordDataTask(EventRecordDataDownstreamMixin, luigi.WrapperTask):
    """Runs all Event Record tasks for a given time interval."""
    # Override superclass to disable this parameter
    # TODO: check if this is redundant, if it's already in the mixin.
    #interval = None

    def requires(self):
        kwargs = {
            'output_root': self.output_root,
            'events_list_file_path': self.events_list_file_path,
            'n_reduce_tasks': self.n_reduce_tasks,
            'date': self.date,
            # 'warehouse_path': self.warehouse_path,
        }
        yield (
            TrackingEventRecordDataTask(**kwargs),
            SegmentEventRecordDataTask(**kwargs),
        )


class EventRecordTableTask(BareHiveTableTask):
    """The hive table for event_record data."""

    @property
    def partition_by(self):
        return 'dt'

    @property
    def table(self):
        return EVENT_TABLE_NAME

    @property
    def columns(self):
        return EventRecord.get_hive_schema()


class EventRecordPartitionTask(EventRecordDownstreamMixin, HivePartitionTask):
    """The hive table partition for this engagement data."""

    # Required parameter
    # TODO: these two should already be declared this way in EventRecordDownstreamMixin.
    # Figure out if they really need to be declared here as well.
    date = luigi.DateParameter()
    interval = None

    @property
    def partition_value(self):
        """Use a dynamic partition value based on the date parameter."""
        return self.date.isoformat()  # pylint: disable=no-member

    @property
    def hive_table_task(self):
        return EventRecordTableTask(
            warehouse_path=self.warehouse_path,
            # overwrite=self.overwrite,
        )

    @property
    def data_task(self):
        return GeneralEventRecordDataTask(
            date=self.date,
            n_reduce_tasks=self.n_reduce_tasks,
            output_root=self.partition_location,
            # overwrite=self.overwrite,
            events_list_file_path=self.events_list_file_path,
        )


class EventRecordIntervalTask(EventRecordDownstreamMixin, luigi.WrapperTask):
    """Compute engagement information over a range of dates and insert the results into Hive and Vertica and whatever else."""

    interval = luigi.DateIntervalParameter(
        description='The range of received dates for which to create event records.',
    )

    def requires(self):
        kwargs = {
            'output_root': self.warehouse_path,
            'events_list_file_path': self.events_list_file_path,
            'n_reduce_tasks': self.n_reduce_tasks,
            'interval': self.interval,
        }
        yield (
            # TrackingEventRecordDataTask(**kwargs),
            SegmentEventRecordDataTask(**kwargs),
        )
        # for date in reversed([d for d in self.interval]):  # pylint: disable=not-an-iterable
        #     # should_overwrite = date >= self.overwrite_from_date
        #     yield EventRecordPartitionTask(
        #         date=date,
        #         n_reduce_tasks=self.n_reduce_tasks,
        #         warehouse_path=self.warehouse_path,
        #         # overwrite=should_overwrite,
        #         # overwrite_from_date=self.overwrite_from_date,
        #         events_list_file_path=self.events_list_file_path,
        #     )
            # yield LoadEventRecordToVerticaTask(
            #     date=date,
            #     n_reduce_tasks=self.n_reduce_tasks,
            #     warehouse_path=self.warehouse_path,
            #     overwrite=should_overwrite,
            #     overwrite_from_date=self.overwrite_from_date,
            # )

    def output(self):
        return [task.output() for task in self.requires()]

    def get_raw_data_tasks(self):
        """
        A generator that iterates through all tasks used to generate the data in each partition in the interval.

        This can be used by downstream map reduce jobs to read all of the raw data.
        """
        for task in self.requires():
            if isinstance(task, EventRecordPartitionTask):
                yield task.data_task


class LoadDailyEventRecordToVertica(EventRecordDownstreamMixin, VerticaCopyTask):

    # Required parameter
    # TODO: this should already be declared this way in EventRecordDownstreamMixin.
    # Figure out if it really needs to be declared here as well.
    date = luigi.DateParameter()

    @property
    def partition(self):
        """The table is partitioned by date."""
        return HivePartition('dt', self.date.isoformat())  # pylint: disable=no-member

    @property
    def insert_source_task(self):
        # For now, let's just get by with ExternalURL.
        hive_table = EVENT_TABLE_NAME
        partition_location = url_path_join(self.warehouse_path, hive_table, self.partition.path_spec) + '/'
        return ExternalURL(url=partition_location)

        # But this should actually work as well, without the partition property being needed.
        # WRONG. It really needs the underlying data-generating task.  The partition task's output
        # itself cannot be opened as a file for reading.
        # return EventRecordPartitionTask(
        #     date=self.date,
        #     n_reduce_tasks=self.n_reduce_tasks,
        #     warehouse_path=self.warehouse_path,
        #     events_list_file_path=self.events_list_file_path,
        # )

    @property
    def table(self):
        return EVENT_TABLE_NAME

# Just use the default default:  "created"
#    @property
#    def default_columns(self):
#        """List of tuples defining name and definition of automatically-filled columns."""
#        return None

    @property
    def auto_primary_key(self):
        # The default is to use 'id', which would cause a conflict with field already having that name.
        # But I don't see that there's any value to having such a column.
        # return ('row_number', 'AUTO_INCREMENT')
        return None

    @property
    def columns(self):
        return EventRecord.get_sql_schema()

    @property
    def table_partition_key(self):
        return 'date'


class LoadEventRecordIntervalToVertica(EventRecordDownstreamMixin, VerticaCopyTaskMixin, luigi.WrapperTask):
    """
    Loads the event records table from Hive into the Vertica data warehouse.

    """

    interval = luigi.DateIntervalParameter(
        description='The range of received dates for which to create event records.',
    )

    def requires(self):
        for date in reversed([d for d in self.interval]):  # pylint: disable=not-an-iterable
            # should_overwrite = date >= self.overwrite_from_date
            yield LoadDailyEventRecordToVertica(
                date=date,
                n_reduce_tasks=self.n_reduce_tasks,
                warehouse_path=self.warehouse_path,
                events_list_file_path=self.events_list_file_path,
                schema=self.schema,
                credentials=self.credentials,
            )

    def output(self):
        return [task.output() for task in self.requires()]


class EventRecordLoadDownstreamMixin(EventRecordDownstreamMixin):
    """Define parameters for entrypoint for loading events."""

    interval = luigi.DateIntervalParameter(
        description='The range of dates for which to load event records.',
    )

    retention_interval = luigi.TimeDeltaParameter(
        config_path={'section': 'vertica-export', 'name': 'event_retention_interval'},
        description='The number of days of events to retain in Vertica. If not set, no pruning will occur.',
        default=None,
    )


class PruneEventPartitionsInVertica(EventRecordLoadDownstreamMixin, SchemaManagementTask):
    """Drop partitions that are beyond a specified retention interval."""

    # Mask date parameter from SchemaManagementTask so that it is not required.
    date = None

    # Date of earliest current record in Vertica.  Once calculated, this is used to
    # create queries to delete the excess partitions.
    earliest_date = None

    # Override the standard roles here since these tables will be rather raw. We may want to restrict access to a
    # subset of users.
    roles = luigi.Parameter(
        is_list=True,
        config_path={'section': 'vertica-export', 'name': 'restricted_roles'},
    )

    def requires(self):
        return {
            'source': LoadEventRecordIntervalToVertica(
                interval=self.interval,
                n_reduce_tasks=self.n_reduce_tasks,
                warehouse_path=self.warehouse_path,
                events_list_file_path=self.events_list_file_path,
                schema=self.schema,
                credentials=self.credentials,
            ),
            'credentials': ExternalURL(self.credentials)
        }

    @property
    def queries(self):
        query_list = [
            "GRANT USAGE ON SCHEMA {schema} TO {roles};".format(schema=self.schema, roles=self.vertica_roles),
            "GRANT SELECT ON ALL TABLES IN SCHEMA {schema} TO {roles};".format(
                schema=self.schema,
                roles=self.vertica_roles
            ),
        ]
        # Check for pruning.
        if self.interval and self.earliest_date and self.retention_interval:
            earliest_date_to_retain = self.interval.date_b - self.retention_interval
            split_date = self.earliest_date.split('-')
            earliest_date = datetime.date(int(split_date[0]), int(split_date[1]), int(split_date[2]))
            pruning_interval = DateInterval(earliest_date, earliest_date_to_retain)
            log.debug("Looking to prune partitions from %s up to but not including %s", earliest_date, earliest_date_to_retain)
            for date in pruning_interval:
                query_list.append(
                    "SELECT DROP_PARTITION('{schema}.{table}', '{date}');".format(
                        schema=self.schema,
                        table=EVENT_TABLE_NAME,
                        date=date,
                    )
                )
        else:
            log.warning("No pruning of event records: missing parameters:  earliest date=%s, retention_interval=%s ",
                        self.earliest_date, self.retention_interval)
        return query_list

    @property
    def marker_name(self):
        return 'prune_event_partitions' + self.interval.date_b.strftime('%Y-%m-%d')

    def run(self):
        # First figure out what needs pruning.
        connection = self.output().connect()
        cursor = connection.cursor()
        query = "SELECT min(date) FROM {schema}.{table}".format(
            schema=self.schema,
            table=EVENT_TABLE_NAME,
        )
        log.debug(query)
        cursor.execute(query)
        row = cursor.fetchone()
        if row is None:
            connection.close()
            raise Exception('Failed to find data in table: {schema}.{table}'.format(schema=self.schema, table=EVENT_TABLE_NAME))

        self.earliest_date = row[0]
        log.debug("Found earliest date for data in table: %s", self.earliest_date)
        connection.close()

        # Then execute the grants and the pruning queries.
        super(PruneEventPartitionsInVertica, self).run()


class LoadEventsIntoWarehouseWorkflow(EventRecordLoadDownstreamMixin, VerticaCopyTaskMixin, luigi.WrapperTask):
    """
    Provides entry point for loading event data into warehouse.
    """

    def requires(self):
        return PruneEventPartitionsInVertica(
            interval=self.interval,
            n_reduce_tasks=self.n_reduce_tasks,
            warehouse_path=self.warehouse_path,
            events_list_file_path=self.events_list_file_path,
            schema=self.schema,
            credentials=self.credentials,
        )<|MERGE_RESOLUTION|>--- conflicted
+++ resolved
@@ -864,16 +864,6 @@
             return None
 
     def get_event_arrival_time(self, event):
-<<<<<<< HEAD
-        result = None
-        try:
-            result = self._get_time_from_segment_event(event, 'receivedAt')
-        except KeyError:
-            result = self._get_time_from_segment_event(event, 'requestTime')
-            self.incr_counter(self.counter_category_name, 'Supplementing requestTime for receivedAt', 1)
-        return result
-
-=======
         try:
             if 'receivedAt' in event:
                 return self._get_time_from_segment_event(event, 'receivedAt')
@@ -889,7 +879,6 @@
             return None
 
         return None
->>>>>>> 617630bd
 
 
     def get_event_emission_time(self, event):
@@ -1053,10 +1042,6 @@
         self.add_calculated_event_entry(event_dict, 'received_at', self.get_event_arrival_time(event))
         self.add_calculated_event_entry(event_dict, 'date', self.convert_date(date_received))
 
-        if event_dict.get("event_type") is None:
-            self.incr_counter(self.counter_category_name, 'Dropping due to missing event_type field', 1)
-            return
-
         event_context = event.get('context', {})
         if event_context is None:
             event_context = {}
@@ -1170,7 +1155,7 @@
             'interval': self.interval,
         }
         yield (
-            # TrackingEventRecordDataTask(**kwargs),
+            TrackingEventRecordDataTask(**kwargs),
             SegmentEventRecordDataTask(**kwargs),
         )
         # for date in reversed([d for d in self.interval]):  # pylint: disable=not-an-iterable
